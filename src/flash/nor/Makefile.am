--- conflicted
+++ resolved
@@ -52,11 +52,8 @@
 	%D%/psoc5lp.c \
 	%D%/psoc6.c \
 	%D%/renesas_rpchf.c \
-<<<<<<< HEAD
 	%D%/rp2040.c \
-=======
 	%D%/sfdp.c \
->>>>>>> f342aac0
 	%D%/sh_qspi.c \
 	%D%/sim3x.c \
 	%D%/spi.c \
